--- conflicted
+++ resolved
@@ -105,18 +105,10 @@
 
     j_write_super *jws = (j_write_super *)aligned_alloc(512, 4096);
 
-<<<<<<< HEAD
     check_ret(pread(write_fd, (char *)jws, 4096, 0) < 0,
               "Can't read wcache superblock");
-=======
-    if (pread(write_fd, (char *)jws, 4096, 0) < 0)
-        return -1;
->>>>>>> fcb2b971
-
-    if (jws->magic != LSVD_MAGIC || jws->type != LSVD_J_W_SUPER) {
-        log_error("bad magic/type in write cache superblock\n");
-        return -1;
-    }
+    if (jws->magic != LSVD_MAGIC || jws->type != LSVD_J_W_SUPER)
+        throw std::runtime_error("bad magic/type in write cache superblock\n");
     if (memcmp(jws->vol_uuid, xlate->uuid, sizeof(uuid_t)) != 0)
         throw std::runtime_error("object and cache UUIDs don't match");
 
