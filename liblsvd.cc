--- conflicted
+++ resolved
@@ -300,10 +300,7 @@
 
 extern "C" int rbd_flush(rbd_image_t image)
 {
-<<<<<<< HEAD
     fp_log("rbd_flush\n");
-=======
->>>>>>> b835828c
     auto img = (rbd_image*)image;
     if (img->cfg.hard_sync)
 	img->xlate->flush();
@@ -360,20 +357,12 @@
     void notify_parent(void) {
 	//assert(!m.try_lock());
         if (p != NULL) {
-<<<<<<< HEAD
             if (op == OP_READ) {
                 p->complete(sectors*512L);
             } else {
                 p->complete(0);
             }
         }
-=======
-	    if (op == OP_READ)
-		p->complete(sectors*512L);
-	    else
-		p->complete(0);
-	}
->>>>>>> b835828c
 	if (status & REQ_WAIT)
 	    cv.notify_all();
     }
@@ -554,11 +543,8 @@
 extern "C" int rbd_aio_read(rbd_image_t image, uint64_t offset,
 			    size_t len, char *buf, rbd_completion_t c)
 {
-<<<<<<< HEAD
     //do_log("rbd_aio_read\n");
     fp_log("rbd_aio_read: offset = %lu, len = %u\n", offset, len);
-=======
->>>>>>> b835828c
     rbd_image *img = (rbd_image*)image;
     auto p = (lsvd_completion*)c;
     assert(p->magic == LSVD_MAGIC);
@@ -619,11 +605,8 @@
  */
 extern "C" int rbd_read(rbd_image_t image, uint64_t off, size_t len, char *buf)
 {
-<<<<<<< HEAD
     //do_log("rbd_read %d\n", (int)(off / 512));
     fp_log("rbd_read: offset = %lu, len = %u\n", off, len);
-=======
->>>>>>> b835828c
     rbd_image *img = (rbd_image*)image;
     auto req = new rbd_aio_req(OP_READ, img, NULL, off, REQ_WAIT, buf, len);
 
@@ -634,11 +617,8 @@
 
 extern "C" int rbd_write(rbd_image_t image, uint64_t off, size_t len, const char *buf)
 {
-<<<<<<< HEAD
     fp_log("rbd_write: offset = %lu, len = %u\n", off, len);
     //do_log("rbd_write\n");
-=======
->>>>>>> b835828c
     rbd_image *img = (rbd_image*)image;
     auto req = new rbd_aio_req(OP_WRITE, img, NULL, off, REQ_WAIT,
 			       (char*)buf, len);
@@ -669,11 +649,8 @@
  */
 extern "C" int rbd_stat(rbd_image_t image, rbd_image_info_t *info, size_t infosize)
 {
-<<<<<<< HEAD
     //do_log("rbd_stat\n");
     fp_log("rbd_stat\n");
-=======
->>>>>>> b835828c
     rbd_image *img = (rbd_image*)image;
     memset(info, 0, sizeof(*info));
     info->size = img->size;
@@ -685,11 +662,8 @@
 
 extern "C" int rbd_get_size(rbd_image_t image, uint64_t *size)
 {
-<<<<<<< HEAD
     //do_log("rbd_get_size\n");
     fp_log("rbd_get_size\n");
-=======
->>>>>>> b835828c
     rbd_image *img = (rbd_image*)image;
     *size = img->size;
     return 0;
